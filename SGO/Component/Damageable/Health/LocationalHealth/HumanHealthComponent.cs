--- conflicted
+++ resolved
@@ -1,222 +1,214 @@
-﻿using System;
-using System.Collections.Generic;
-using System.Linq;
-using Lidgren.Network;
-using SS13_Shared;
-using SS13_Shared.GO;
-using ServerInterfaces.GameObject;
-
-namespace SGO
-{
-    public class HumanHealthComponent : HealthComponent
-    {
-        protected List<DamageLocation> damageZones = new List<DamageLocation>();
-
-        public HumanHealthComponent()
-        {
-            damageZones.Add(new DamageLocation(BodyPart.Left_Arm, 50));
-            damageZones.Add(new DamageLocation(BodyPart.Right_Arm, 50));
-            damageZones.Add(new DamageLocation(BodyPart.Groin, 50));
-            damageZones.Add(new DamageLocation(BodyPart.Head, 50));
-            damageZones.Add(new DamageLocation(BodyPart.Left_Leg, 50));
-            damageZones.Add(new DamageLocation(BodyPart.Right_Leg, 50));
-            damageZones.Add(new DamageLocation(BodyPart.Torso, 100));
-
-            maxHealth = damageZones.Sum(x => x.maxHealth);
-            currentHealth = maxHealth;
-        }
-
-        public override void Update(float frameTime)
-        {
-            base.Update(frameTime);
-        }
-
-        public override void HandleInstantiationMessage(NetConnection netConnection)
-        {
-            SendHealthUpdate(netConnection);
-        }
-
-        protected void ApplyDamage(IEntity damager, int damageamount, DamageType damType, BodyPart targetLocation)
-        {
-            DamagedBy(damager, damageamount, damType);
-
-<<<<<<< HEAD
-            int actualDamage = damageamount - GetArmorValue(damType);
-=======
-            int actualDamage = Math.Max(damageamount - GetArmor(damType), 0);
->>>>>>> 001e08b3
-
-            if (GetHealth() - actualDamage < 0) //No negative total health.
-                actualDamage = (int) GetHealth();
-
-            if (damageZones.Exists(x => x.location == targetLocation))
-            {
-                DamageLocation dmgLoc = damageZones.First(x => x.location == targetLocation);
-                dmgLoc.AddDamage(damType, actualDamage);
-            }
-
-            TriggerBleeding(damageamount, damType, targetLocation);
-
-            currentHealth = GetHealth();
-            maxHealth = GetMaxHealth();
-
-            SendHealthUpdate();
-        }
-
-        /// <summary>
-        /// Triggers bleeding if the damage is enough to warrant it.
-        /// </summary>
-        /// <param name="damageAmount"></param>
-        /// <param name="damageType"></param>
-        /// <param name="targetLocation"></param>
-        protected void TriggerBleeding(int damageAmount, DamageType damageType, BodyPart targetLocation)
-        {
-            if (damageAmount < 1)
-                return;
-            double prob = (0.1f*damageAmount);
-            switch (damageType)
-            {
-                case DamageType.Toxin:
-                case DamageType.Burn:
-                case DamageType.Untyped:
-                case DamageType.Suffocation:
-                case DamageType.Freeze:
-                    prob = 0;
-                    break;
-                case DamageType.Piercing:
-                    prob *= 1.1f;
-                    break;
-                case DamageType.Slashing:
-                    prob *= 1.5f;
-                    break;
-                case DamageType.Bludgeoning:
-                    prob *= 0.7f;
-                    break;
-            }
-
-            switch (targetLocation)
-            {
-                case BodyPart.Groin:
-                    prob *= 0.9f;
-                    break;
-                case BodyPart.Left_Arm:
-                case BodyPart.Right_Arm:
-                    prob *= 0.6f;
-                    break;
-                case BodyPart.Right_Leg:
-                case BodyPart.Left_Leg:
-                    prob *= 1f;
-                    break;
-                case BodyPart.Head:
-                    prob *= 1.2f;
-                    break;
-                case BodyPart.Torso:
-                    prob *= 1.1f;
-                    break;
-            }
-
-            if (prob > 1)
-            {
-                var statuscomp = (StatusEffectComp) Owner.GetComponent(ComponentFamily.StatusEffects);
-                statuscomp.AddEffect("Bleeding", Convert.ToUInt32(prob*10));
-            }
-        }
-
-        protected override void ApplyDamage(IEntity damager, int damageamount, DamageType damType)
-        {
-            ApplyDamage(damager, damageamount, damType, BodyPart.Torso); //Apply randomly instead of chest only
-        }
-
-        protected override void ApplyDamage(int p)
-        {
-            ApplyDamage(Owner, p, DamageType.Untyped, BodyPart.Torso);
-            ; //Apply randomly instead of chest only
-        }
-
-        public override void HandleNetworkMessage(IncomingEntityComponentMessage message, NetConnection client)
-        {
-            var type = (ComponentMessageType) message.MessageParameters[0];
-
-            switch (type)
-            {
-                case (ComponentMessageType.HealthStatus):
-                    SendHealthUpdate(client);
-                    break;
-            }
-        }
-
-        public override ComponentReplyMessage RecieveMessage(object sender, ComponentMessageType type,
-                                                             params object[] list)
-        {
-            ComponentReplyMessage reply = base.RecieveMessage(sender, type, list);
-
-            if (sender == this)
-                return ComponentReplyMessage.Empty;
-
-            switch (type)
-            {
-                case ComponentMessageType.GetCurrentLocationHealth:
-                    var location = (BodyPart) list[0];
-                    if (damageZones.Exists(x => x.location == location))
-                    {
-                        DamageLocation dmgLoc = damageZones.First(x => x.location == location);
-                        var reply1 = new ComponentReplyMessage(ComponentMessageType.CurrentLocationHealth, location,
-                                                               dmgLoc.UpdateTotalHealth(), dmgLoc.maxHealth);
-                        reply = reply1;
-                    }
-                    break;
-                case ComponentMessageType.GetCurrentHealth:
-                    var reply2 = new ComponentReplyMessage(ComponentMessageType.CurrentHealth, GetHealth(),
-                                                           GetMaxHealth());
-                    reply = reply2;
-                    break;
-                case ComponentMessageType.Damage:
-                    if (list.Count() > 3) //We also have a target location
-                        ApplyDamage((Entity) list[0], (int) list[1], (DamageType) list[2], (BodyPart) list[3]);
-                    else //We dont have a target location
-                        ApplyDamage((Entity) list[0], (int) list[1], (DamageType) list[2]);
-                    break;
-            }
-
-            return reply;
-        }
-
-        public override float GetMaxHealth()
-        {
-            return damageZones.Sum(x => x.maxHealth);
-        }
-
-        public override float GetHealth()
-        {
-            return damageZones.Sum(x => x.UpdateTotalHealth());
-        }
-
-        protected override void SendHealthUpdate()
-        {
-            SendHealthUpdate(null);
-        }
-<<<<<<< HEAD
-
-=======
-        
->>>>>>> 001e08b3
-        protected override void SendHealthUpdate(NetConnection client)
-        {
-            foreach (DamageLocation loc in damageZones)
-            {
-                var newUp = new List<object>();
-                newUp.Add(ComponentMessageType.HealthStatus);
-                newUp.Add(loc.location);
-                newUp.Add(loc.damageIndex.Count);
-                newUp.Add(loc.maxHealth);
-                foreach (var damagePair in loc.damageIndex)
-                {
-                    newUp.Add(damagePair.Key);
-                    newUp.Add(damagePair.Value);
-                }
-                Owner.SendComponentNetworkMessage(this, NetDeliveryMethod.ReliableOrdered,
-                                                  client != null ? client : null, newUp.ToArray());
-            }
-        }
-    }
+﻿using System;
+using System.Collections.Generic;
+using System.Linq;
+using Lidgren.Network;
+using SS13_Shared;
+using SS13_Shared.GO;
+using ServerInterfaces.GameObject;
+
+namespace SGO
+{
+    public class HumanHealthComponent : HealthComponent
+    {
+        protected List<DamageLocation> damageZones = new List<DamageLocation>();
+
+        public HumanHealthComponent()
+        {
+            damageZones.Add(new DamageLocation(BodyPart.Left_Arm, 50));
+            damageZones.Add(new DamageLocation(BodyPart.Right_Arm, 50));
+            damageZones.Add(new DamageLocation(BodyPart.Groin, 50));
+            damageZones.Add(new DamageLocation(BodyPart.Head, 50));
+            damageZones.Add(new DamageLocation(BodyPart.Left_Leg, 50));
+            damageZones.Add(new DamageLocation(BodyPart.Right_Leg, 50));
+            damageZones.Add(new DamageLocation(BodyPart.Torso, 100));
+
+            maxHealth = damageZones.Sum(x => x.maxHealth);
+            currentHealth = maxHealth;
+        }
+
+        public override void Update(float frameTime)
+        {
+            base.Update(frameTime);
+        }
+
+        public override void HandleInstantiationMessage(NetConnection netConnection)
+        {
+            SendHealthUpdate(netConnection);
+        }
+
+        protected void ApplyDamage(IEntity damager, int damageamount, DamageType damType, BodyPart targetLocation)
+        {
+            DamagedBy(damager, damageamount, damType);
+
+            int actualDamage = Math.Max(damageamount - GetArmor(damType), 0);
+
+            if (GetHealth() - actualDamage < 0) //No negative total health.
+                actualDamage = (int) GetHealth();
+
+            if (damageZones.Exists(x => x.location == targetLocation))
+            {
+                DamageLocation dmgLoc = damageZones.First(x => x.location == targetLocation);
+                dmgLoc.AddDamage(damType, actualDamage);
+            }
+
+            TriggerBleeding(damageamount, damType, targetLocation);
+
+            currentHealth = GetHealth();
+            maxHealth = GetMaxHealth();
+
+            SendHealthUpdate();
+        }
+
+        /// <summary>
+        /// Triggers bleeding if the damage is enough to warrant it.
+        /// </summary>
+        /// <param name="damageAmount"></param>
+        /// <param name="damageType"></param>
+        /// <param name="targetLocation"></param>
+        protected void TriggerBleeding(int damageAmount, DamageType damageType, BodyPart targetLocation)
+        {
+            if (damageAmount < 1)
+                return;
+            double prob = (0.1f*damageAmount);
+            switch (damageType)
+            {
+                case DamageType.Toxin:
+                case DamageType.Burn:
+                case DamageType.Untyped:
+                case DamageType.Suffocation:
+                case DamageType.Freeze:
+                    prob = 0;
+                    break;
+                case DamageType.Piercing:
+                    prob *= 1.1f;
+                    break;
+                case DamageType.Slashing:
+                    prob *= 1.5f;
+                    break;
+                case DamageType.Bludgeoning:
+                    prob *= 0.7f;
+                    break;
+            }
+
+            switch (targetLocation)
+            {
+                case BodyPart.Groin:
+                    prob *= 0.9f;
+                    break;
+                case BodyPart.Left_Arm:
+                case BodyPart.Right_Arm:
+                    prob *= 0.6f;
+                    break;
+                case BodyPart.Right_Leg:
+                case BodyPart.Left_Leg:
+                    prob *= 1f;
+                    break;
+                case BodyPart.Head:
+                    prob *= 1.2f;
+                    break;
+                case BodyPart.Torso:
+                    prob *= 1.1f;
+                    break;
+            }
+
+            if (prob > 1)
+            {
+                var statuscomp = (StatusEffectComp) Owner.GetComponent(ComponentFamily.StatusEffects);
+                statuscomp.AddEffect("Bleeding", Convert.ToUInt32(prob*10));
+            }
+        }
+
+        protected override void ApplyDamage(IEntity damager, int damageamount, DamageType damType)
+        {
+            ApplyDamage(damager, damageamount, damType, BodyPart.Torso); //Apply randomly instead of chest only
+        }
+
+        protected override void ApplyDamage(int p)
+        {
+            ApplyDamage(Owner, p, DamageType.Untyped, BodyPart.Torso);
+            ; //Apply randomly instead of chest only
+        }
+
+        public override void HandleNetworkMessage(IncomingEntityComponentMessage message, NetConnection client)
+        {
+            var type = (ComponentMessageType) message.MessageParameters[0];
+
+            switch (type)
+            {
+                case (ComponentMessageType.HealthStatus):
+                    SendHealthUpdate(client);
+                    break;
+            }
+        }
+
+        public override ComponentReplyMessage RecieveMessage(object sender, ComponentMessageType type,
+                                                             params object[] list)
+        {
+            ComponentReplyMessage reply = base.RecieveMessage(sender, type, list);
+
+            if (sender == this)
+                return ComponentReplyMessage.Empty;
+
+            switch (type)
+            {
+                case ComponentMessageType.GetCurrentLocationHealth:
+                    var location = (BodyPart) list[0];
+                    if (damageZones.Exists(x => x.location == location))
+                    {
+                        DamageLocation dmgLoc = damageZones.First(x => x.location == location);
+                        var reply1 = new ComponentReplyMessage(ComponentMessageType.CurrentLocationHealth, location,
+                                                               dmgLoc.UpdateTotalHealth(), dmgLoc.maxHealth);
+                        reply = reply1;
+                    }
+                    break;
+                case ComponentMessageType.GetCurrentHealth:
+                    var reply2 = new ComponentReplyMessage(ComponentMessageType.CurrentHealth, GetHealth(),
+                                                           GetMaxHealth());
+                    reply = reply2;
+                    break;
+                case ComponentMessageType.Damage:
+                    if (list.Count() > 3) //We also have a target location
+                        ApplyDamage((Entity) list[0], (int) list[1], (DamageType) list[2], (BodyPart) list[3]);
+                    else //We dont have a target location
+                        ApplyDamage((Entity) list[0], (int) list[1], (DamageType) list[2]);
+                    break;
+            }
+
+            return reply;
+        }
+
+        public override float GetMaxHealth()
+        {
+            return damageZones.Sum(x => x.maxHealth);
+        }
+
+        public override float GetHealth()
+        {
+            return damageZones.Sum(x => x.UpdateTotalHealth());
+        }
+
+        protected override void SendHealthUpdate()
+        {
+            SendHealthUpdate(null);
+        }
+        
+        protected override void SendHealthUpdate(NetConnection client)
+        {
+            foreach (DamageLocation loc in damageZones)
+            {
+                var newUp = new List<object>();
+                newUp.Add(ComponentMessageType.HealthStatus);
+                newUp.Add(loc.location);
+                newUp.Add(loc.damageIndex.Count);
+                newUp.Add(loc.maxHealth);
+                foreach (var damagePair in loc.damageIndex)
+                {
+                    newUp.Add(damagePair.Key);
+                    newUp.Add(damagePair.Value);
+                }
+                Owner.SendComponentNetworkMessage(this, NetDeliveryMethod.ReliableOrdered,
+                                                  client != null ? client : null, newUp.ToArray());
+            }
+        }
+    }
 }